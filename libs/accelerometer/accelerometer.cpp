#include "pxt.h"
#include "axis.h"
#include "Pin.h"
#include "I2C.h"
#include "CoordinateSystem.h"
#include "LIS3DH.h"

enum class Dimension {
    //% block=x
    X = 0,
    //% block=y
    Y = 1,
    //% block=z
    Z = 2,
    //% block=strength
    Strength = 3,
};

enum class Rotation {
    //% block=pitch
    Pitch = 0,
    //% block=roll
    Roll = 1,
};

enum class AcceleratorRange {
    /**
     * The accelerator measures forces up to 1 gravity
     */
    //%  block="1g"
    OneG = 1,
    /**
     * The accelerator measures forces up to 2 gravity
     */
    //%  block="2g"
    TwoG = 2,
    /**
     * The accelerator measures forces up to 4 gravity
     */
    //% block="4g"
    FourG = 4,
    /**
     * The accelerator measures forces up to 8 gravity
     */
    //% block="8g"
    EightG = 8
};

enum class Gesture {
    /**
     * Raised when shaken
     */
    //% block=shake
    Shake = ACCELEROMETER_EVT_SHAKE,
    /**
     * Raised when the device tilts up
     */
    //% block="tilt up"
    TiltUp = ACCELEROMETER_EVT_TILT_UP,
    /**
     * Raised when the device tilts down
     */
    //% block="tilt down"
    TiltDown = ACCELEROMETER_EVT_TILT_DOWN,
    /**
     * Raised when the screen is pointing left
     */
    //% block="tilt left"
    TiltLeft = ACCELEROMETER_EVT_TILT_LEFT,
    /**
     * Raised when the screen is pointing right
     */
    //% block="tilt right"
    TiltRight = ACCELEROMETER_EVT_TILT_RIGHT,
    /**
     * Raised when the screen faces up
     */
    //% block="face up"
    FaceUp = ACCELEROMETER_EVT_FACE_UP,
    /**
     * Raised when the screen is pointing up and the board is horizontal
     */
    //% block="face down"
    FaceDown = ACCELEROMETER_EVT_FACE_DOWN,
    /**
     * Raised when the board is falling!
     */
    //% block="free fall"
    FreeFall = ACCELEROMETER_EVT_FREEFALL,
    /**
    * Raised when a 3G shock is detected
    */
    //% block="3g"
    ThreeG = ACCELEROMETER_EVT_3G,
    /**
    * Raised when a 6G shock is detected
    */
    //% block="6g"
    SixG = ACCELEROMETER_EVT_6G,
    /**
    * Raised when a 8G shock is detected
    */
    //% block="8g"
    EightG = ACCELEROMETER_EVT_8G
};

namespace pxt {

// Wrapper classes

class WAccel {
  public:
<<<<<<< HEAD
    codal::mbed::I2C i2c; // note that this is different pins than io->i2c
    InvertableLIS3DH acc;
    WAccel()
        : i2c(PIN(ACCELEROMETER_SDA), PIN(ACCELEROMETER_SCL)),
          acc(i2c, *LOOKUP_PIN(ACCELEROMETER_INT), LIS3DH_DEFAULT_ADDR, DEVICE_ID_ACCELEROMETER, NORTH_EAST_UP) //
=======
    DevicePin int1;
    DevicePin sda;
    DevicePin scl;
    CoordinateSpace space;
    codal::mbed::I2C i2c; // note that this is different pins than io->i2c
    LIS3DH acc;
    WAccel()
        : INIT_PIN(int1, PIN_ACCELEROMETER_INT), 
        INIT_PIN(sda, PIN_ACCELEROMETER_SDA), 
        INIT_PIN(scl, PIN_ACCELEROMETER_SCL), 
        space(ACC_SYSTEM, ACC_UPSIDEDOWN, ACC_ROTATION),
        i2c(sda, scl),
        acc(i2c, int1, space)
>>>>>>> a8ce745e
    {
        acc.init();        
    }
};
SINGLETON(WAccel);
}

namespace input {
/**
 * Do something when when a gesture is done (like shaking the board).
 * @param gesture the type of gesture to track, eg: Gesture.Shake
 * @param body code to run when gesture is raised
 */
//% help=input/on-gesture
//% blockId=device_gesture_event block="on |%NAME"
//% parts="accelerometer"
//% gesture.fieldEditor="gridpicker"
//% gesture.fieldOptions.width=220
//% gesture.fieldOptions.columns=3
//% weight=92 blockGap=8
void onGesture(Gesture gesture, Action body) {
    auto acc = &getWAccel()->acc;
    acc->updateSample();
    int gi = (int)gesture;
    if (gi == ACCELEROMETER_EVT_3G && acc->getRange() < 3)
        acc->setRange(4);
    else if ((gi == ACCELEROMETER_EVT_6G || gi == ACCELEROMETER_EVT_8G) && acc->getRange() < 6)
        acc->setRange(8);
    registerWithDal(DEVICE_ID_GESTURE, gi, body);
}

int getAccelerationStrength() {
    auto acc = &getWAccel()->acc;
    float x = acc->getX();
    float y = acc->getY();
    float z = acc->getZ();
    return (int)sqrtf(x * x + y * y + z * z);
}

/**
 * Get the acceleration value in milli-gravitys (when the board is laying flat with the screen up,
 * x=0, y=0 and z=-1023)
 * @param dimension TODO
 */
//% help=input/acceleration
//% blockId=device_acceleration block="acceleration (mg)|%NAME"
//% parts="accelerometer"
//% dimension.fieldEditor="gridpicker"
//% dimension.fieldOptions.width=180
//% dimension.fieldOptions.columns=2
//% weight=42 blockGap=8
int acceleration(Dimension dimension) {
    switch (dimension) {
    case Dimension::X:
        return getWAccel()->acc.getX();
    case Dimension::Y:
        return getWAccel()->acc.getY();
    case Dimension::Z:
        return getWAccel()->acc.getZ();
    case Dimension::Strength:
        return getAccelerationStrength();
    }
    return 0;
}

/**
 * The pitch or roll of the device, rotation along the ``x-axis`` or ``y-axis``, in degrees.
 * @param kind TODO
 */
//% help=input/rotation
//% blockId=device_get_rotation block="rotation (°)|%NAME"
//% parts="accelerometer"
//% group="More" weight=38
int rotation(Rotation kind) {
    switch (kind) {
    case Rotation::Pitch:
        return getWAccel()->acc.getPitch();
    case Rotation::Roll:
        return getWAccel()->acc.getRoll();
    }
    return 0;
}

/**
 * Sets the accelerometer sample range in gravities.
 * @param range a value describe the maximum strengh of acceleration measured
 */
//% help=input/set-accelerometer-range
//% blockId=device_set_accelerometer_range block="set accelerometer|range %range"
//% weight=5
//% parts="accelerometer"
//% group="More" weight=15 blockGap=8
void setAccelerometerRange(AcceleratorRange range) {
    getWAccel()->acc.setRange((int)range);
}

}<|MERGE_RESOLUTION|>--- conflicted
+++ resolved
@@ -110,27 +110,13 @@
 
 class WAccel {
   public:
-<<<<<<< HEAD
     codal::mbed::I2C i2c; // note that this is different pins than io->i2c
-    InvertableLIS3DH acc;
-    WAccel()
-        : i2c(PIN(ACCELEROMETER_SDA), PIN(ACCELEROMETER_SCL)),
-          acc(i2c, *LOOKUP_PIN(ACCELEROMETER_INT), LIS3DH_DEFAULT_ADDR, DEVICE_ID_ACCELEROMETER, NORTH_EAST_UP) //
-=======
-    DevicePin int1;
-    DevicePin sda;
-    DevicePin scl;
     CoordinateSpace space;
-    codal::mbed::I2C i2c; // note that this is different pins than io->i2c
     LIS3DH acc;
     WAccel()
-        : INIT_PIN(int1, PIN_ACCELEROMETER_INT), 
-        INIT_PIN(sda, PIN_ACCELEROMETER_SDA), 
-        INIT_PIN(scl, PIN_ACCELEROMETER_SCL), 
-        space(ACC_SYSTEM, ACC_UPSIDEDOWN, ACC_ROTATION),
-        i2c(sda, scl),
-        acc(i2c, int1, space)
->>>>>>> a8ce745e
+        : i2c(*LOOKUP_PIN(ACCELEROMETER_SDA), *LOOKUP_PIN(ACCELEROMETER_SCL)),
+          space(ACC_SYSTEM, ACC_UPSIDEDOWN, ACC_ROTATION),
+          acc(i2c, *LOOKUP_PIN(ACCELEROMETER_INT), space) //
     {
         acc.init();        
     }
