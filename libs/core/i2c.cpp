--- conflicted
+++ resolved
@@ -1,7 +1,7 @@
 #include "pxt.h"
 
 namespace pins {
-    static ::mbed::I2C *i2c;
+    static codal::I2C *i2c;
 
     static void initI2C() {
       if (i2c == NULL) {
@@ -17,12 +17,7 @@
     {
       initI2C();
       Buffer buf = createBuffer(size);
-<<<<<<< HEAD
-      int ok = i2c->read(address << 1, (char*)buf->data, size, repeat);
-=======
-      codal::I2C *i2c = &io->i2c;
       int ok = i2c->read(address << 1, buf->data, size, repeat);
->>>>>>> a8ce745e
       if (!ok) {
         free(buf);
         buf = 0;
@@ -36,12 +31,7 @@
     //%
     int i2cWriteBuffer(int address, Buffer buf, bool repeat = false)
     {
-<<<<<<< HEAD
       initI2C();
-      return i2c->write(address << 1, (char*)buf->data, buf->length, repeat);
-=======
-      codal::I2C *i2c = &io->i2c;
       return i2c->write(address << 1, buf->data, buf->length, repeat);
->>>>>>> a8ce745e
     }
 }