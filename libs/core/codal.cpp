--- conflicted
+++ resolved
@@ -33,19 +33,6 @@
     // Bring up fiber scheduler.
     scheduler_init(devMessageBus);
 
-<<<<<<< HEAD
-    // Seed our random number generator
-    // seedRandom();
-
-    // Create an event handler to trap any handlers being created for I2C services.
-    // We do this to enable initialisation of those services only when they're used,
-    // which saves processor time, memeory and battery life.
-    // messageBus.listen(MICROBIT_ID_MESSAGE_BUS_LISTENER, MICROBIT_EVT_ANY, this,
-    // &MicroBit::onListenerRegisteredEvent);
-
-=======
-    io = new DevPins();
-
     // We probably don't need that - components are initialized when one obtains
     // the reference to it.
     //devMessageBus.listen(DEVICE_ID_MESSAGE_BUS_LISTENER, DEVICE_EVT_ANY, this, &CircuitPlayground::onListenerRegisteredEvent);
@@ -55,7 +42,6 @@
             CodalComponent::components[i]->init();
     }
     
->>>>>>> a8ce745e
     usb.stringDescriptors = string_descriptors;
     usb.add(hf2);
     usb.start();
