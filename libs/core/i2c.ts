namespace pins {
    /**
     * Read one number from an I2C address.
     */
    //% help=pins/i2c-read-number weight=5 group="i2c" inlineInputMode="external"
    //% blockId=pins_i2c_readnumber block="i2c read number at address %address|of format %format|repeated %repeated"
    export function i2cReadNumber(address: number, format: NumberFormat, repeated?: boolean): number {
        const buf = pins.i2cReadBuffer(address, pins.sizeOf(format), repeated)
        if (!buf)
            return undefined
        return buf.getNumber(format, 0)
    }

    /**
     * Write one number to an I2C address.
     */
    //% help=pins/i2c-write-number weight=4 group="i2c"
    //% blockId=i2c_writenumber block="i2c write number|at address %address|with value %value|of format %format|repeated %repeated"
    export function i2cWriteNumber(address: number, value: number, format?: NumberFormat, repeated?: boolean): void {
        if (format == undefined)
            format = NumberFormat.UInt8LE;
        const buf = control.createBuffer(pins.sizeOf(format))
        buf.setNumber(format, 0, value)
        pins.i2cWriteBuffer(address, buf, repeated)
    }

    /**
     * Write a value in a I2C register.
     * @param address I2c address of the device
     * @param register register index
     * @param value value to write
     * @param valueFormat format of the value, default is UInt8LE
     */
    //% weight=3 group="i2c"
    //% help=pins/i2c-write-register
    //% blockId=i2c_writereg block="i2c write register|at address $address|at register $register|value $value"
    export function i2cWriteRegister(address: number, register: number, value: number, valueFormat?: NumberFormat): void {
        if (valueFormat === undefined)
            valueFormat = NumberFormat.UInt8LE;
        const valueSize = pins.sizeOf(valueFormat);
        const buf = control.createBuffer(1 + valueSize);
        buf.setNumber(NumberFormat.UInt8LE, 0, register);
        buf.setNumber(valueFormat, 1, value);
        pins.i2cWriteBuffer(address, buf);
    }

    /**
     * Read the value from a I2C register.
     * @param address I2c address of the device
     * @param register register index
     * @param valueFormat format of the value, default is UInt8LE
     */
    //% weight=3 group="i2c"
<<<<<<< HEAD
    //% blockId=i2c_readreg block="i2c read register|at address $address|at register $register"
=======
    //% help=pins/i2c-read-register
    //% blockId=i2c_readreg block="i2c read register|at address $addfress|at register $register"
>>>>>>> ee1b49f7
    export function i2cReadRegister(address: number, register: number, valueFormat?: NumberFormat): number {
        if (valueFormat === undefined)
            valueFormat = NumberFormat.UInt8LE;
        pins.i2cWriteNumber(address, register, NumberFormat.UInt8LE);
        return pins.i2cReadNumber(address, valueFormat);
    }

    /**
     * Read `size` bytes from a 7-bit I2C `address`.
     */
    //%
    export function i2cReadBuffer(address: number, size: number, repeat: boolean = false): Buffer {
        return pins.i2c().readBuffer(address, size, repeat);
    }

    /**
     * Write bytes to a 7-bit I2C `address`.
     */
    //%
    export function i2cWriteBuffer(address: number, buf: Buffer, repeat: boolean = false): number {
        return pins.i2c().writeBuffer(address, buf, repeat);
    }

    let _i2c: I2C;
    /**
     * Gets the default I2C bus
     */
    //%
    export function i2c() {
        if (!_i2c) {
            const sda = pins.pinByCfg(DAL.CFG_PIN_SDA);
            const scl = pins.pinByCfg(DAL.CFG_PIN_SCL);
            _i2c = pins.createI2C(sda, scl);    
        }
        return _i2c;        
    }

    export class I2CDevice {
        public address: number;
        private _hasError: boolean;
        constructor(address: number) {
            this.address = address
        }
        public readInto(buf: Buffer, repeat = false, start = 0, end: number = null) {
            if (end === null)
                end = buf.length
            if (start >= end)
                return
            let res = i2cReadBuffer(this.address, end - start, repeat)
            if (!res) {
                this._hasError = true
                return
            }
            buf.write(start, res)
        }
        public write(buf: Buffer, repeat = false) {
            let res = i2cWriteBuffer(this.address, buf, repeat)
            if (res) {
                this._hasError = true
            }
        }
        public begin(): I2CDevice {
            this._hasError = false;
            return this;
        }
        public end() {
        }
        public ok() {
            return !this._hasError
        }
    }
}<|MERGE_RESOLUTION|>--- conflicted
+++ resolved
@@ -51,12 +51,8 @@
      * @param valueFormat format of the value, default is UInt8LE
      */
     //% weight=3 group="i2c"
-<<<<<<< HEAD
-    //% blockId=i2c_readreg block="i2c read register|at address $address|at register $register"
-=======
     //% help=pins/i2c-read-register
     //% blockId=i2c_readreg block="i2c read register|at address $addfress|at register $register"
->>>>>>> ee1b49f7
     export function i2cReadRegister(address: number, register: number, valueFormat?: NumberFormat): number {
         if (valueFormat === undefined)
             valueFormat = NumberFormat.UInt8LE;
