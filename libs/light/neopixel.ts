--- conflicted
+++ resolved
@@ -1409,15 +1409,9 @@
                 for (let i = 0; i < n; i++) {
                     strip.setPixelColor(i, hsv(((i * 256) / (n - 1) + hueOffset) % 0xff, 0xff, 0xff));
                 }
-<<<<<<< HEAD
-                hueOffset += 128 / n;
+                hueOffset += Math.ceil(128 / n);
                 if (hueOffset >= 0xff) {
                     hueOffset = 0;
-=======
-                offset += Math.ceil(128 / n);
-                if (offset >= 0xff) {
-                    offset = 0;
->>>>>>> 18582393
                     return false;
                 } else {
                     return true;
