--- conflicted
+++ resolved
@@ -17,13 +17,8 @@
     Button slideSwitch;
 
     WSwitch()
-<<<<<<< HEAD
         : slideSwitch(*LOOKUP_PIN(BTN_SLIDE), DEVICE_ID_BUTTON_SLIDE,
-                      DEVICE_BUTTON_SIMPLE_EVENTS, ACTIVE_LOW, PullUp) {}
-=======
-        : slideSwitch(*pxt::lookupPin(PIN_BTN_SLIDE), DEVICE_ID_BUTTON_SLIDE,
                       DEVICE_BUTTON_SIMPLE_EVENTS, ACTIVE_LOW, PullMode::Up) {}
->>>>>>> a8ce745e
 };
 SINGLETON(WSwitch);
 
