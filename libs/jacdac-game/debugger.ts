--- conflicted
+++ resolved
@@ -75,30 +75,7 @@
         }
 
         start() {
-<<<<<<< HEAD
             game.pushScene();
-=======
-            if (this.started) return;
-            this.started = true;
-
-            game.pushScene(); // start game
-            jacdac.onEvent(JDEvent.BusConnected, () => {
-                game.consoleOverlay.clear();
-                console.log(`connected`)
-                this.refresh()
-            });
-            jacdac.onEvent(JDEvent.BusDisconnected, () => {
-                game.consoleOverlay.clear();
-                console.log(`disconnected`)
-                this.refresh()
-            });
-            jacdac.onEvent(JDEvent.DriverChanged, () => {
-                console.log(`driver changed`)
-                if (this.mode != Mode.Packets)
-                    game.consoleOverlay.clear();
-                this.refresh()
-            });
->>>>>>> 2cc52cf7
             controller.left.onEvent(ControllerButtonEvent.Pressed, () => {
                 this.mode = Mode.Services;
                 game.consoleOverlay.clear();
