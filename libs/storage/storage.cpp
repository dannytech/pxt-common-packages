--- conflicted
+++ resolved
@@ -3,8 +3,6 @@
 
 namespace storage {
 
-<<<<<<< HEAD
-=======
 class PXTMSC : public GhostSNORFS {
   public:
     virtual const char *volumeLabel() { return "MAKECODE"; }
@@ -57,7 +55,6 @@
     */
 }
 
->>>>>>> effd2d53
 //%
 void init() {
     usb.delayStart();
