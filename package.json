{
  "name": "pxt-common-packages",
  "version": "5.0.4",
  "description": "Microsoft MakeCode (PXT) common packages",
  "keywords": [
    "MakeCode",
    "PXT",
    "Adafruit",
    "SparkFun",
    "Maker"
  ],
  "author": "Microsoft Corporation",
  "repository": {
    "url": "ssh://git@github.com:Microsoft/pxt-common-packages.git",
    "type": "git"
  },
  "homepage": "https://github.com/microsoft/pxt-common-packages",
  "license": "MIT",
  "files": [
    "README.md",
    "LICENSE",
    "built/common-sim.js",
    "built/common-sim.d.ts",
    "libs/**/*"
  ],
  "dependencies": {
<<<<<<< HEAD
    "pxt-core": "^4.1.19"
=======
    "pxt-core": "^5.0.1"
>>>>>>> 331d83e1
  },
  "devDependencies": {
    "typescript": "2.6.1",
    "@types/bluebird": "2.0.33"
  },
  "targetDependencies": {},
  "extraIncludes": [
    "inc"
  ]
}<|MERGE_RESOLUTION|>--- conflicted
+++ resolved
@@ -24,11 +24,7 @@
     "libs/**/*"
   ],
   "dependencies": {
-<<<<<<< HEAD
-    "pxt-core": "^4.1.19"
-=======
     "pxt-core": "^5.0.1"
->>>>>>> 331d83e1
   },
   "devDependencies": {
     "typescript": "2.6.1",
