{
  "name": "pxt-common-packages",
<<<<<<< HEAD
  "version": "6.6.1",
=======
  "version": "6.5.21",
>>>>>>> 8737b1bf
  "description": "Microsoft MakeCode (PXT) common packages",
  "keywords": [
    "MakeCode",
    "PXT",
    "Adafruit",
    "SparkFun",
    "Maker"
  ],
  "author": "Microsoft Corporation",
  "repository": {
    "url": "ssh://git@github.com:Microsoft/pxt-common-packages.git",
    "type": "git"
  },
  "homepage": "https://github.com/microsoft/pxt-common-packages",
  "license": "MIT",
  "files": [
    "README.md",
    "LICENSE",
    "built/common-sim.js",
    "built/common-sim.d.ts",
    "libs/**/*"
  ],
  "dependencies": {
<<<<<<< HEAD
    "pxt-core": "^5.3.10",
    "@jacdac/jacdac-ts": "^0.0.6"
=======
    "pxt-core": "^5.8.2"
>>>>>>> 8737b1bf
  },
  "devDependencies": {
    "typescript": "2.6.1",
    "@types/bluebird": "2.0.33"
  },
  "targetDependencies": {},
  "extraIncludes": [
    "inc"
  ]
}<|MERGE_RESOLUTION|>--- conflicted
+++ resolved
@@ -1,10 +1,6 @@
 {
   "name": "pxt-common-packages",
-<<<<<<< HEAD
   "version": "6.6.1",
-=======
-  "version": "6.5.21",
->>>>>>> 8737b1bf
   "description": "Microsoft MakeCode (PXT) common packages",
   "keywords": [
     "MakeCode",
@@ -28,12 +24,8 @@
     "libs/**/*"
   ],
   "dependencies": {
-<<<<<<< HEAD
-    "pxt-core": "^5.3.10",
+    "pxt-core": "^5.8.2",
     "@jacdac/jacdac-ts": "^0.0.6"
-=======
-    "pxt-core": "^5.8.2"
->>>>>>> 8737b1bf
   },
   "devDependencies": {
     "typescript": "2.6.1",
